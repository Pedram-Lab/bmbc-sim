--- conflicted
+++ resolved
@@ -33,23 +33,11 @@
 def to_simulation_units(value: u.Quantity, physical_name: str = None) -> float:
     """Convert a value to simulation units.
 
-<<<<<<< HEAD
-    Args:
-        value: The value to convert.
-        physical_name: The physical quantity to convert. If not None, the value
-            is checked to be of the correct physical quantity.
-
-    Returns:
-        The value of the quantity in simulation units.
-
-    Raises:
-        ValueError: The argument `physical_name` was given and the quantity
-            could not be converted to this unit.
-=======
     :param value: The value to convert.
     :param physical_name: The physical quantity to convert. If not None, the
         value is checked to be of the correct physical quantity.
->>>>>>> 205bfa4c
+    :raises ValueError: The argument `physical_name` was given and the quantity
+        could not be converted to ththe given unit.
     """
     # Check if the value is of the correct physical quantity
     if physical_name is not None:
