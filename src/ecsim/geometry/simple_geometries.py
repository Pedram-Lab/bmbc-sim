
"""
Geometries consisting of simple geometric shapes for testing purposes.
"""
from netgen import occ
from ngsolve import Mesh
from astropy.units import Quantity

from ecsim.units import to_simulation_units


def create_ca_depletion_mesh(
        *,
        side_length_x: Quantity,
        side_length_y: Quantity,
        cytosol_height: Quantity,
        ecs_height: Quantity,
        channel_radius: Quantity,
        mesh_size: Quantity,
        channel_mesh_size: Quantity = None
):
    """
    Creates a cuboid geometry with two compartments: ECS on top and cytosol on
    the bottom. The compartments are separated by a membrane with a circular
    channel in it.
    :param side_length_x: The side length of the cuboid in the x-direction.
    :param side_length_y: The side length of the cuboid in the y-direction.
    :param cytosol_height: The height of the cytosol compartment.
    :param ecs_height: The height of the ECS compartment.
    :param channel_radius: The radius of the channel in the membrane.
    :param mesh_size: The maximum mesh size.
    :param channel_mesh_size: The maximum mesh size for the channel. Defaults to
        mesh_size.
    """
    sx = to_simulation_units(side_length_x, 'length') / 2
    sy = to_simulation_units(side_length_y, 'length') / 2
    cytosol_height = to_simulation_units(cytosol_height, 'length')
    ecs_height = to_simulation_units(ecs_height, 'length')
    channel_radius = to_simulation_units(channel_radius, 'length')
    mesh_size = to_simulation_units(mesh_size, 'length')

    # Model ECS
    ecs = occ.Box(occ.Pnt(-sx, -sy, cytosol_height), occ.Pnt(sx, sy, cytosol_height + ecs_height))
    cytosol = occ.Box(occ.Pnt(-sx, -sy, 0), occ.Pnt(sx, sy, cytosol_height))
    left, right, front, back, bottom, top = (0, 1, 2, 3, 4, 5)

    # Assign boundary conditions and materials to ECS
    for f in [front, back, left, right]:
        ecs.faces[f].bc("ecs_bnd")
    ecs.faces[top].bc("ecs_top")
    ecs.mat("ecs")

    # Assign boundary conditions to cytosol
    for f in [front, back, left, right]:
        cytosol.faces[f].bc("cyt_bnd")
    cytosol.faces[bottom].bc("cyt_bnd")

    # Cut a hole into the ecs-cytosol interface
    channel = occ.Face(occ.Wire(occ.Circle(occ.Pnt(0, 0, cytosol_height), occ.Z, channel_radius)))
    channel.maxh = mesh_size if channel_mesh_size is None \
        else to_simulation_units(channel_mesh_size, 'length')
    membrane = cytosol.faces[top] - channel
    membrane.bc("membrane")
    channel.bc("channel")

    # Reassemble the cytosol, make it a proper solid, and glue everything together
    cytosol = occ.Solid(occ.Glue([membrane, channel]  # if fused, channel vanishes \
                                 + [cytosol.faces[d] for d in [front, back, left, right, bottom]]))
    cytosol.mat("cytosol")
    geo = occ.OCCGeometry(occ.Glue([ecs, cytosol]))

<<<<<<< HEAD
    return Mesh(mesh)


def create_dish_geometry(
        *,
        dish_height: Quantity,
        slice_width: Quantity,
        slice_depth: Quantity,
        mesh_size: Quantity,
        substrate_height: Quantity = None
) -> Mesh:
    """Create a simple columnar geometry with given sidelength and height
    represeting a slice in the middle of a dish. Optionally, a substrate can be
    added as a region at the bottom of the dish.

    :param dish_height: Height of the dish.
    :param slice_width: Width of the slice.
    :param slice_depth: Depth of the slice (this controls how fast species
        can reach the boundary and thus be removed from the domain).
    :param mesh_size: Size of the mesh.
    :param substrate_height: Height of the substrate (can be None).
    :return: Mesh of the geometry.
    """
    h = to_simulation_units(dish_height, 'length')
    sx = to_simulation_units(slice_width, 'length')
    sy = to_simulation_units(slice_depth, 'length')

    dish = occ.Box((-sx, -sy, 0), (sx, sy, h))
    dish.mat("dish:free")
    for i in [0, 1, 4, 5]:
        dish.faces[i].bc("reflective")
    dish.faces[2].bc("side")
    dish.faces[3].bc("side")

    if substrate_height is not None:
        sh = to_simulation_units(substrate_height, 'length')
        substrate = occ.Box((-2*sx, -2*sy, -sh), (2*sx, 2*sy, sh))
        substrate.faces[5].bc("interface")
        substrate = dish * substrate
        substrate.mat("dish:substrate")
        substrate.col = (1, 0, 0)
        geo = occ.Glue([substrate, dish - substrate])
    else:
        geo = dish

    geo = occ.OCCGeometry(geo)
    mesh_size = to_simulation_units(mesh_size, 'length')
=======
>>>>>>> 5db71646
    return Mesh(geo.GenerateMesh(maxh=mesh_size))<|MERGE_RESOLUTION|>--- conflicted
+++ resolved
@@ -68,9 +68,7 @@
                                  + [cytosol.faces[d] for d in [front, back, left, right, bottom]]))
     cytosol.mat("cytosol")
     geo = occ.OCCGeometry(occ.Glue([ecs, cytosol]))
-
-<<<<<<< HEAD
-    return Mesh(mesh)
+    return Mesh(geo.GenerateMesh(maxh=mesh_size))
 
 
 def create_dish_geometry(
@@ -117,6 +115,4 @@
 
     geo = occ.OCCGeometry(geo)
     mesh_size = to_simulation_units(mesh_size, 'length')
-=======
->>>>>>> 5db71646
     return Mesh(geo.GenerateMesh(maxh=mesh_size))