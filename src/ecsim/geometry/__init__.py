--- conflicted
+++ resolved
@@ -11,13 +11,9 @@
 
 __all__ = [
     "create_ca_depletion_mesh",
-<<<<<<< HEAD
     "create_dish_geometry",
     "create_rusakov_geometry",
-=======
-    "create_rusakov_geometry",
     "TissueGeometry",
->>>>>>> 5db71646
     "LineEvaluator",
     "PointEvaluator",
     "create_mesh"
