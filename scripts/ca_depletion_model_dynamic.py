--- conflicted
+++ resolved
@@ -110,27 +110,17 @@
 simulation.add_reaction(
     reactants=(calcium, free_buffer),
     products=bound_buffer,
-<<<<<<< HEAD
-    kf={"cytosol": 450  / (u.s * u.umol / u.L)},
-    kr={"cytosol": 80 / u.s}
-=======
-    #kf={"cytosol": 450 * u.micromole / u.s}, #BAPTA
-    #kr={"cytosol": 80 / u.s} #BAPTA
-    kf={"cytosol": 2.7 * u.micromole / u.s}, #EGTA
-    kr={"cytosol": 0.5 / u.s} #EGTA
->>>>>>> 45015568
+    kf={"cytosol": 450 / (u.s * u.umol / u.L)}, #BAPTA
+    kr={"cytosol": 80 / u.s} #BAPTA
+    #kf={"cytosol": 2.7 / (u.s * u.umol / u.L)}, #EGTA
+    #kr={"cytosol": 0.5 / u.s} #EGTA
 )
 simulation.add_channel_flux(
     left="ecs",
     right="cytosol",
     boundary="channel",
-<<<<<<< HEAD
-    rate=1 * u.mmol / (u.L * u.s)
-=======
-    #rate=1 * u.millimole / u.s
-    #rate= 7.04e+03 * u.millimole / u.s  # VOLUME 1
-    rate= 1.86e+09 * u.millimole / u.s #VOLUME 2
->>>>>>> 45015568
+    #rate= 7.04e+03 * u.mmol / (u.L * u.s)  # VOLUME 1
+    rate= 1.86e+09 * u.mmol / (u.L * u.s) #VOLUME 2
 )
 
 # %%
@@ -163,22 +153,13 @@
 # Time stepping - set initial conditions and do time stepping
 with TaskManager():
     simulation.init_concentrations(
-<<<<<<< HEAD
-        calcium={"ecs": 15 * u.mmol / u.L, "cytosol": 0.1 * u.umol / u.L},
-        free_buffer={"cytosol": 1 * u.mmol / u.L}, # bapta
-        # free_buffer={"cytosol": 4.5 * u.mmol / u.L}, # low egta
-        # free_buffer={"cytosol": 40 * u.mmol / u.L}, # high egta
+        calcium={"ecs": 15 * u.mmol / u.L, "cytosol": 0.1 * u.mmol / u.L},
+        free_buffer={"cytosol": 1 * u.mmol / u.L}, # BAPTA
+        #free_buffer={"cytosol": 4.5 * u.mmol / u.L}, # low EGTA
+        #free_buffer={"cytosol": 40 * u.mmol / u.L}, # high EGTA
         bound_buffer={"cytosol": 0 * u.mmol / u.L}
-=======
-        calcium={"ecs": 15 * u.millimole, "cytosol": 0.1 * u.micromole},
-        #free_buffer={"cytosol": 1 * u.millimole}, # bapta /before 1
-        #free_buffer={"cytosol": 4.5 * u.millimole}, # low egta
-        free_buffer={"cytosol": 40 * u.millimole}, # high egta
-        bound_buffer={"cytosol": 0 * u.millimole}
->>>>>>> 45015568
     )
-    #ca_t, buffer_t, complex_t = time_stepping(simulation, t_end=0.1 * u.s, n_samples=100)
-    ca_t, buffer_t, complex_t = time_stepping(simulation, t_end=0.02 * u.s, n_samples=100)
+    ca_t, buffer_t, complex_t = time_stepping(simulation, t_end=20 * u.ms, n_samples=100)
 
 # %%
 # Visualize (because of the product structure of the FESpace, the usual
