--- conflicted
+++ resolved
@@ -95,7 +95,6 @@
 calcium = simulation.add_species(
     "calcium",
     diffusivity={"ecs": 600 * u.um**2 / u.s, "cytosol": 220 * u.um**2 / u.s},
-<<<<<<< HEAD
     clamp={"ecs_top": 15 * u.mmol / u.L},
     valence=2
 )
@@ -108,52 +107,24 @@
     "bound_buffer",
     diffusivity={"cytosol": 113 * u.um**2 / u.s},
     valence=0
-=======
-    clamp={"ecs_top": 15 * u.mmol / u.L}
-)
-free_buffer = simulation.add_species(
-    "free_buffer",
-    #diffusivity={"cytosol": 95 * u.um**2 / u.s} #BAPTA
-    diffusivity={"cytosol": 113 * u.um**2 / u.s} #EGTA
-)
-bound_buffer = simulation.add_species(
-    "bound_buffer",
-    #diffusivity={"cytosol": 95 * u.um**2 / u.s} #BAPTA
-    diffusivity={"cytosol": 113 * u.um**2 / u.s} #EGTA
->>>>>>> d6d0b328
 )
 simulation.add_reaction(
     reactants=(calcium, free_buffer),
     products=bound_buffer,
-<<<<<<< HEAD
     kf={"cytosol": 450 * u.umol / (u.L * u.s)},
     kr={"cytosol": 80 / u.s}
-=======
-    kf={"cytosol": 450 / (u.s * u.umol / u.L)}, #BAPTA
-    kr={"cytosol": 80 / u.s} #BAPTA
-    #kf={"cytosol": 2.7 / (u.s * u.umol / u.L)}, #EGTA
-    #kr={"cytosol": 0.5 / u.s} #EGTA
->>>>>>> d6d0b328
 )
 simulation.add_channel_flux(
     left="ecs",
     right="cytosol",
     boundary="channel",
-<<<<<<< HEAD
     rate=1 * u.mmol / (u.L * u.s)
 )
-    
+
 # Alternative: EGTA as buffer
 # free_buffer = simulation.add_species("free_buffer", diffusivity={"cytosol": 113 * u.um**2 / u.s}, valence=-2)
 # bound_buffer = simulation.add_species("bound_buffer", diffusivity={"cytosol": 113 * u.um**2 / u.s}, valence=0)
 # simulation.add_reaction(reactants=(calcium, free_buffer), products=bound_buffer, kf={"cytosol": 2.7 * u.mmol / (u.L * u.s)}, kr={"cytosol": 0.5 / u.s})
-=======
-    rate = 1.86e3 * u.um / u.ms
-    # old values:
-    # rate= 7.04e+03 * u.mmol / (u.L * u.s)  # VOLUME 1
-    # rate= 1.86e+09 * u.mmol / (u.L * u.s) #VOLUME 2
-)
->>>>>>> d6d0b328
 
 # %%
 # Internally set up all finite element infrastructure
@@ -186,15 +157,9 @@
 with TaskManager():
     simulation.init_concentrations(
         calcium={"ecs": 15 * u.mmol / u.L, "cytosol": 0.1 * u.umol / u.L},
-<<<<<<< HEAD
-        free_buffer={"cytosol": 1 * u.mmol / u.L}, # bapta
-        # free_buffer={"cytosol": 4.5 * u.mmol / u.L}, # low egta
-        # free_buffer={"cytosol": 40 * u.mmol / u.L}, # high egta
-=======
         free_buffer={"cytosol": 1 * u.mmol / u.L}, # BAPTA
         #free_buffer={"cytosol": 4.5 * u.mmol / u.L}, # low EGTA
         #free_buffer={"cytosol": 40 * u.mmol / u.L}, # high EGTA
->>>>>>> d6d0b328
         bound_buffer={"cytosol": 0 * u.mmol / u.L}
     )
     ca_t, buffer_t, complex_t = time_stepping(simulation, n_samples=100)
